--- conflicted
+++ resolved
@@ -199,17 +199,10 @@
     )
 
     def train(self, L, deps=(), LF_acc_priors=None, LF_acc_prior_default=0.7, 
-<<<<<<< HEAD
-        labels=None, label_prior=0.95, init_deps=1.0, 
-        init_class_prior=-1.0, epochs=100, step_size=None, decay=0.99, 
-        reg_param=0.1, reg_type=2, verbose=False, truncation=10, burn_in=5,
-        cardinality=2, timer=None):
-=======
         labels=None, label_prior=0.99, init_deps=0.0,
         init_class_prior=-1.0, epochs=30, step_size=None, decay=1.0,
         reg_param=0.1, reg_type=2, verbose=False, truncation=10, burn_in=1,
-        timer=None):
->>>>>>> 67a8c2e0
+        cardinality=2, timer=None):
         """
         Fits the parameters of the model to a data set. By default, learns a
         conditionally independent model. Additional unary dependencies can be
@@ -381,43 +374,63 @@
         if self.weights is None:
             raise ValueError("Must fit model with train() before computing marginal probabilities.")
 
-        marginals = np.ndarray(L.shape[0], dtype=np.float64)
-
-        for i in range(L.shape[0]):
-            logp_true = self.weights.class_prior
-            logp_false = -1 * self.weights.class_prior
-
-            l_i = L[i].tocoo()
-
-            for l_index1 in range(l_i.nnz):
-                data_j, j = l_i.data[l_index1], l_i.col[l_index1]
-                if data_j == 1:
-                    logp_true  += self.weights.lf_accuracy[j]
-                    logp_false -= self.weights.lf_accuracy[j]
-                    logp_true  += self.weights.lf_class_propensity[j]
-                    logp_false -= self.weights.lf_class_propensity[j]
-                elif data_j == -1:
-                    logp_true  -= self.weights.lf_accuracy[j]
-                    logp_false += self.weights.lf_accuracy[j]
-                    logp_true  += self.weights.lf_class_propensity[j]
-                    logp_false -= self.weights.lf_class_propensity[j]
-                else:
-                    ValueError("Illegal value at %d, %d: %d. Must be in {-1, 0, 1}." % (i, j, data_j))
-
-                for l_index2 in range(l_i.nnz):
-                    data_k, k = l_i.data[l_index2], l_i.col[l_index2]
-                    if j != k:
-                        if data_j == -1 and data_k == 1:
-                            logp_true += self.weights.dep_fixing[j, k]
-                        elif data_j == 1 and data_k == -1:
-                            logp_false += self.weights.dep_fixing[j, k]
-
-                        if data_j == 1 and data_k == 1:
-                            logp_true += self.weights.dep_reinforcing[j, k]
-                        elif data_j == -1 and data_k == -1:
-                            logp_false += self.weights.dep_reinforcing[j, k]
-
-            marginals[i] = 1 / (1 + np.exp(logp_false - logp_true))
+        if self.cardinality == 2:
+            marginals = np.ndarray(L.shape[0], dtype=np.float64)
+
+            for i in range(L.shape[0]):
+                logp_true = self.weights.class_prior
+                logp_false = -1 * self.weights.class_prior
+
+                l_i = L[i].tocoo()
+
+                for l_index1 in range(l_i.nnz):
+                    data_j, j = l_i.data[l_index1], l_i.col[l_index1]
+                    if data_j == 1:
+                        logp_true  += self.weights.lf_accuracy[j]
+                        logp_false -= self.weights.lf_accuracy[j]
+                        logp_true  += self.weights.lf_class_propensity[j]
+                        logp_false -= self.weights.lf_class_propensity[j]
+                    elif data_j == -1:
+                        logp_true  -= self.weights.lf_accuracy[j]
+                        logp_false += self.weights.lf_accuracy[j]
+                        logp_true  += self.weights.lf_class_propensity[j]
+                        logp_false -= self.weights.lf_class_propensity[j]
+                    else:
+                        ValueError("Illegal value at %d, %d: %d. Must be in {-1, 0, 1}." % (i, j, data_j))
+
+                    for l_index2 in range(l_i.nnz):
+                        data_k, k = l_i.data[l_index2], l_i.col[l_index2]
+                        if j != k:
+                            if data_j == -1 and data_k == 1:
+                                logp_true += self.weights.dep_fixing[j, k]
+                            elif data_j == 1 and data_k == -1:
+                                logp_false += self.weights.dep_fixing[j, k]
+
+                            if data_j == 1 and data_k == 1:
+                                logp_true += self.weights.dep_reinforcing[j, k]
+                            elif data_j == -1 and data_k == -1:
+                                logp_false += self.weights.dep_reinforcing[j, k]
+
+                marginals[i] = 1 / (1 + np.exp(logp_false - logp_true))
+        else:
+            marginals = np.ndarray((L.shape[0], self.cardinality), dtype=np.float64)
+
+            for i in range(L.shape[0]):
+                # NB: class priors not available for categoricals
+                marginals[i, :] = 0
+
+                l_i = L[i].tocoo()
+
+                for l_index1 in range(l_i.nnz):
+                    data_j, j = l_i.data[l_index1], l_i.col[l_index1]
+                    if (data_j != 0):
+                        if 1 <= data_j <= self.cardinality:
+                            marginals[i, :] -= self.weights.lf_accuracy[j]
+                            marginals[i, data_j - 1] += 2 * self.weights.lf_accuracy[j]
+                        else:
+                            raise ValueError("Illegal value at %d, %d: %d. Must be in 0 to %d." % (i, j, data_j, self.cardinality))
+
+                    # NB: fixing and reinforcing not available for categoricals
 
         return marginals
 
