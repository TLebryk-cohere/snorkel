--- conflicted
+++ resolved
@@ -1,23 +1,8 @@
-<<<<<<< HEAD
-from . import SnorkelSession
-from .utils import ProgressBar
-from .models import Candidate, CandidateSet, TemporarySpan, Sentence, Span
-from .models.candidate import candidate_set_candidate_association
-from itertools import product
-from multiprocessing import Process, Queue, JoinableQueue
-from sqlalchemy.sql import select
-from Queue import Empty
-=======
 from collections import defaultdict
->>>>>>> b268ac9c
 from copy import deepcopy
 from itertools import product
 import re
-<<<<<<< HEAD
-from collections import defaultdict
-=======
 from sqlalchemy.sql import select
->>>>>>> b268ac9c
 
 from .models import Candidate, TemporarySpan, Sentence
 from .udf import UDF, UDFRunner
@@ -182,20 +167,12 @@
                             yield ts2
 
 
-<<<<<<< HEAD
-class PretaggedCandidateExtractor(object):
-=======
 class PretaggedCandidateExtractor(UDF):
->>>>>>> b268ac9c
     """
     An extractor for Sentences with entities pre-tagged, and stored in the entity_types and entity_cids
     fields.
     """
-<<<<<<< HEAD
-    def __init__(self, candidate_class, entity_types, self_relations=False, nested_relations=False, symmetric_relations=True, entity_sep='~@~'):
-=======
     def __init__(self, candidate_class, entity_types, self_relations=False, nested_relations=False, symmetric_relations=True, entity_sep='~@~', **kwargs):
->>>>>>> b268ac9c
         self.candidate_class     = candidate_class
         self.entity_types        = entity_types
         self.arity               = len(entity_types)
@@ -204,35 +181,11 @@
         self.symmetric_relations = symmetric_relations
         self.entity_sep          = entity_sep
 
-<<<<<<< HEAD
-    def extract(self, contexts, name, session):
-        """Extract Candidates locally from each Context in a provided list of Contexts"""
-        # Create a candidate set
-        c = CandidateSet(name=name)
-        session.add(c)
-        session.commit()
-
-        # Run extraction
-        pb = ProgressBar(len(contexts))
-        for i, context in enumerate(contexts):
-            pb.bar(i)
-            self._extract_from_context(context, c, session)
-        pb.close()
-        session.commit()
-        return session.query(CandidateSet).filter(CandidateSet.name == name).one()
-
-    def _extract_from_context(self, context, candidate_set, session):
-        """
-        Extract Candidates from a Context, and add to CandidateSet c
-        Do so 
-        """
-=======
         super(PretaggedCandidateExtractor, self).__init__(**kwargs)
 
     def apply(self, context, split=0, check_for_existing=True):
         """
         Extract Candidates from a Context"""
->>>>>>> b268ac9c
         # For now, just handle Sentences
         if not isinstance(context, Sentence):
             raise NotImplementedError("%s is currently only implemented for Sentence contexts." % self.__name__)
@@ -262,63 +215,12 @@
                         char_end = context.char_offsets[i] + len(context.words[i]) - 1
 
                     # Insert / load temporary span, also store map to entity CID
-<<<<<<< HEAD
-                    tc = TemporarySpan(char_start=char_start, char_end=char_end, parent=context)
-                    tc.load_id_or_insert(session)
-=======
                     tc = TemporarySpan(char_start=char_start, char_end=char_end, sentence=context)
                     tc.load_id_or_insert(self.session)
->>>>>>> b268ac9c
                     entity_cids[tc.id] = cid
                     entity_spans[et].append(tc)
 
         # Generates and persists candidates
-<<<<<<< HEAD
-        parent_insert_query = Candidate.__table__.insert()
-        parent_insert_args = {'type': self.candidate_class.__mapper_args__['polymorphic_identity']}
-        arg_names = self.candidate_class.__argnames__
-        child_insert_query = self.candidate_class.__table__.insert()
-        child_args = {}
-        set_insert_query = candidate_set_candidate_association.insert()
-        set_insert_args = {'candidate_set_id': candidate_set.id}
-        for args in product(*[enumerate(entity_spans[et]) for et in self.entity_types]):
-
-            # Check for self-joins and "nested" joins (joins from span to its subspan)
-            if self.arity == 2 and not self.self_relations and args[0][1] == args[1][1]:
-                continue
-
-            # TODO: Make this work for higher-order relations
-            if self.arity == 2 and not self.nested_relations and (args[0][1] in args[1][1] or args[1][1] in args[0][1]):
-                continue
-
-            # Checks for symmetric relations
-            if self.arity == 2 and not self.symmetric_relations and args[0][0] > args[1][0]:
-                continue
-
-            # Set Candidate Spans
-            for i, arg_name in enumerate(arg_names):
-                child_args[arg_name + '_id'] = args[i][1].id
-
-            # Set Candidate CIDS
-            for i, arg_name in enumerate(arg_names):
-                child_args[arg_name + '_cid'] = entity_cids[args[i][1].id]
-
-            # See if candidate exists
-            q = select([self.candidate_class.id])
-            for key, value in child_args.items():
-                q = q.where(getattr(self.candidate_class, key) == value)
-            candidate_id = session.execute(q).first()
-
-            # If candidate does not exist, persists it
-            if candidate_id is None:
-                candidate_id = session.execute(parent_insert_query, parent_insert_args).inserted_primary_key
-                child_args['id'] = candidate_id[0]
-                session.execute(child_insert_query, child_args)
-                del child_args['id']
-
-            set_insert_args['candidate_id'] = candidate_id[0]
-            session.execute(set_insert_query, set_insert_args)
-=======
         candidate_args = {'split' : split}
         for args in product(*[enumerate(entity_spans[et]) for et in self.entity_types]):
 
@@ -351,5 +253,4 @@
                     continue
 
             # Add Candidate to session
-            yield self.candidate_class(**candidate_args)
->>>>>>> b268ac9c
+            yield self.candidate_class(**candidate_args)