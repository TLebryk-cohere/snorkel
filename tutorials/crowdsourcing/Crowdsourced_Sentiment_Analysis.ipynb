{
 "cells": [
  {
   "cell_type": "markdown",
   "metadata": {},
   "source": [
    "# Training a Sentiment Analysis LSTM Using Noisy Crowd Labels"
   ]
  },
  {
   "cell_type": "markdown",
   "metadata": {},
   "source": [
    "In this tutorial, we'll provide a simple walkthrough of how to use Snorkel to resolve conflicts in a noisy crowdsourced dataset for a sentiment analysis task, and then use these denoised labels to train an LSTM sentiment analysis model which can be applied to new, unseen data to automatically make predictions!\n",
    "\n",
    "Specifically, we'll look at:\n",
    "1. Loading data via SparkSQL\n",
    "2. Creating basic Snorkel objects: `Candidates`, `Contexts`, and `Labels`\n",
    "3. Training the `GenerativeModel` to resolve labeling conflicts\n",
    "4. Training a simple LSTM sentiment analysis model, which can then be used on new, unseen data!\n",
    "\n",
    "Note that this is a simple tutorial meant to give an overview of the mechanics of using Snorkel-- we'll note places where more careful fine-tuning could be done!\n",
    "\n",
    "## Installing `PySpark`\n",
    "\n",
    "Please see the [official instructions](https://spark.apache.org/docs/latest/spark-standalone.html)!"
   ]
  },
  {
   "cell_type": "markdown",
   "metadata": {},
   "source": [
    "### Task Detail: Weather Sentiments in Tweets\n",
    "\n",
    "In this tutorial we focus on the [Weather sentiment](https://www.crowdflower.com/data/weather-sentiment/) task from [Crowdflower](https://www.crowdflower.com/).\n",
    "\n",
    "In this task, contributors were asked to grade the sentiment of a particular tweet relating to the weather. Contributors could choose among the following categories:\n",
    "1. Positive\n",
    "2. Negative\n",
    "3. I can't tell\n",
    "4. Neutral / author is just sharing information\n",
    "5. Tweet not related to weather condition\n",
    "\n",
    "The catch is that 20 contributors graded each tweet. Thus, in many cases contributors assigned conflicting sentiment labels to the same tweet. \n",
    "\n",
    "The task comes with two data files (to be found in the `data` directory of the tutorial:\n",
    "1. [weather-non-agg-DFE.csv](data/weather-non-agg-DFE.csv) contains the raw contributor answers for each of the 1,000 tweets.\n",
    "2. [weather-evaluated-agg-DFE.csv](data/weather-evaluated-agg-DFE.csv) contains gold sentiment labels by trusted workers for each of the 1,000 tweets."
   ]
  },
  {
   "cell_type": "code",
   "execution_count": 1,
   "metadata": {},
<<<<<<< HEAD
   "outputs": [
    {
     "name": "stdout",
     "output_type": "stream",
     "text": [
      "The autoreload extension is already loaded. To reload it, use:\n",
      "  %reload_ext autoreload\n"
     ]
    }
   ],
=======
   "outputs": [],
>>>>>>> 9ef359a8
   "source": [
    "%load_ext autoreload\n",
    "%autoreload 2\n",
    "%matplotlib inline\n",
    "import os\n",
    "import numpy as np\n",
    "from snorkel import SnorkelSession\n",
    "session = SnorkelSession()"
   ]
  },
  {
   "cell_type": "markdown",
   "metadata": {},
   "source": [
    "## Step 1: Preprocessing - Data Loading with Spark SQL and Dataframes"
   ]
  },
  {
   "cell_type": "markdown",
   "metadata": {},
   "source": [
    "First, we initialize a `SparkSession`, which manages a connection to a local Spark master which allows us to preprocess the raw data and prepare convert them to the necessary `Snorkel` format:"
   ]
  },
  {
   "cell_type": "code",
   "execution_count": 2,
   "metadata": {},
   "outputs": [],
   "source": [
    "# Initialize Spark Environment and Spark SQL\n",
    "from pyspark.sql import SparkSession\n",
    "from pyspark.sql.functions import *\n",
    "from pyspark.sql.types import *\n",
    "from pyspark import SparkContext, SparkConf\n",
    "\n",
    "spark = SparkSession \\\n",
    "    .builder \\\n",
    "    .master(\"local\") \\\n",
    "    .appName(\"Snorkel Crowdsourcing Demo\") \\\n",
    "    .config(\"spark.some.config.option\", \"some-value\") \\\n",
    "    .getOrCreate()"
   ]
  },
  {
   "cell_type": "markdown",
   "metadata": {},
   "source": [
    "We can now load the raw data for our crowdsourcing task (stored in a local csv file) into a dataframe. "
   ]
  },
  {
   "cell_type": "code",
   "execution_count": 3,
   "metadata": {},
   "outputs": [
    {
     "name": "stdout",
     "output_type": "stream",
     "text": [
      "root\n",
      " |-- _unit_id_: string (nullable = true)\n",
      " |-- channel: string (nullable = true)\n",
      " |-- trust: string (nullable = true)\n",
      " |-- worker_id: string (nullable = true)\n",
      " |-- country: string (nullable = true)\n",
      " |-- region: string (nullable = true)\n",
      " |-- city: string (nullable = true)\n",
      " |-- emotion: string (nullable = true)\n",
      " |-- tweet_id: string (nullable = true)\n",
      " |-- tweet_body: string (nullable = true)\n",
      "\n"
     ]
    }
   ],
   "source": [
    "# Load Raw Crowdsourcing Data\n",
    "raw_crowd_answers = spark.read.format(\"csv\").option(\"header\", \"true\").csv(\"data/weather-non-agg-DFE.csv\")\n",
    "raw_crowd_answers.printSchema()\n",
    "\n",
    "# Load Groundtruth Crowdsourcing Data\n",
    "gold_crowd_answers = spark.read.format(\"csv\").option(\"header\", \"true\").csv(\"data/weather-evaluated-agg-DFE.csv\")\n",
    "gold_crowd_answers.createOrReplaceTempView(\"gold_crowd_answers\")\n",
    "# Filter out low-confidence answers\n",
    "gold_answers = spark.sql(\"SELECT tweet_id, sentiment, tweet_body FROM gold_crowd_answers WHERE correct_category ='Yes' and correct_category_conf = 1\").orderBy(\"tweet_id\")\n",
    "\n",
    "# Keep Only the Tweets with Available Groundtruth\n",
    "candidate_labeled_tweets = raw_crowd_answers.join(gold_answers, raw_crowd_answers.tweet_id == gold_answers.tweet_id).select(raw_crowd_answers.tweet_id,raw_crowd_answers.tweet_body,raw_crowd_answers.worker_id,raw_crowd_answers.emotion)"
   ]
  },
  {
   "cell_type": "markdown",
   "metadata": {},
   "source": [
    "As mentioned above, contributors can provide conflicting labels for the same tweet:"
   ]
  },
  {
   "cell_type": "code",
   "execution_count": 4,
   "metadata": {},
   "outputs": [
    {
     "name": "stdout",
     "output_type": "stream",
     "text": [
      "+---------+--------------------+--------------------+\n",
      "|worker_id|             emotion|          tweet_body|\n",
      "+---------+--------------------+--------------------+\n",
      "|  6498214|        I can't tell|I dunno which ass...|\n",
      "|  7450342|Neutral / author ...|I dunno which ass...|\n",
      "| 10752241|            Positive|I dunno which ass...|\n",
      "| 10235355|            Negative|I dunno which ass...|\n",
      "| 17475684|            Negative|I dunno which ass...|\n",
      "|  6346694|Neutral / author ...|I dunno which ass...|\n",
      "| 14806909|Neutral / author ...|I dunno which ass...|\n",
      "| 19028457|            Positive|I dunno which ass...|\n",
      "|  6737418|            Negative|I dunno which ass...|\n",
      "| 14584835|            Negative|I dunno which ass...|\n",
      "| 18381123|Neutral / author ...|I dunno which ass...|\n",
      "| 16498372|Tweet not related...|I dunno which ass...|\n",
      "|  7012325|            Positive|I dunno which ass...|\n",
      "|  9333400|            Negative|I dunno which ass...|\n",
      "| 10379699|            Positive|I dunno which ass...|\n",
      "| 14298198|            Positive|I dunno which ass...|\n",
      "| 20043586|            Negative|I dunno which ass...|\n",
      "|  9289735|        I can't tell|I dunno which ass...|\n",
      "| 16738677|            Negative|I dunno which ass...|\n",
      "| 15846764|            Negative|I dunno which ass...|\n",
      "+---------+--------------------+--------------------+\n",
      "only showing top 20 rows\n",
      "\n"
     ]
    }
   ],
   "source": [
    "candidate_labeled_tweets.select(\"worker_id\", \"emotion\", \"tweet_body\").orderBy(\"tweet_id\").show()"
   ]
  },
  {
   "cell_type": "markdown",
   "metadata": {},
   "source": [
    "## Step 2: Generating Snorkel Objects\n",
    "\n",
    "### `Candidates`\n",
    "\n",
    "`Candidates` are the core objects in Snorkel representing objects to be classified. We'll use a helper function to create a custom `Candidate` sub-class, `Tweet`, with values representing the possible labels that it can be classified with:"
   ]
  },
  {
   "cell_type": "code",
   "execution_count": 5,
   "metadata": {},
   "outputs": [],
   "source": [
    "from snorkel.models import candidate_subclass\n",
    "\n",
    "values = list(map(\n",
    "    lambda r: r.emotion,\n",
    "    candidate_labeled_tweets.select(\"emotion\").distinct().collect()\n",
    "))\n",
    "\n",
    "Tweet = candidate_subclass('Tweet', ['tweet'], values=values)"
   ]
  },
  {
   "cell_type": "markdown",
   "metadata": {},
   "source": [
    "### `Contexts`\n",
    "\n",
    "All `Candidate` objects point to one or more `Context` objects, which represent the raw data that they are rooted in. In this case, our candidates will each point to a single `Context` object representing the raw text of the tweet.\n",
    "\n",
    "Once we have defined the `Context` for each `Candidate`, we can commit them to the database. Note that we also split into two sets while doing this:\n",
    "\n",
    "1. **Training set (`split=0`):** The tweets for which we have noisy, conflicting crowd labels; we will resolve these conflicts using the `GenerativeModel` and then use them as training data for the LSTM\n",
    "\n",
    "2. **Test set (`split=1`):** We will pretend that we do not have any crowd labels for this split of the data, and use these to test the LSTM's performance on unseen data"
   ]
  },
  {
   "cell_type": "code",
   "execution_count": 6,
   "metadata": {},
<<<<<<< HEAD
   "outputs": [
    {
     "data": {
      "text/plain": [
       "632"
      ]
     },
     "execution_count": 6,
     "metadata": {},
     "output_type": "execute_result"
    },
    {
     "data": {
      "text/plain": [
       "632"
      ]
     },
     "execution_count": 6,
     "metadata": {},
     "output_type": "execute_result"
    }
   ],
=======
   "outputs": [],
>>>>>>> 9ef359a8
   "source": [
    "from snorkel.models import Context, Candidate\n",
    "from snorkel.contrib.models.text import RawText\n",
    "\n",
    "# Make sure DB is cleared\n",
    "session.query(Context).delete()\n",
    "session.query(Candidate).delete()\n",
    "\n",
    "# Now we create the candidates with a simple loop\n",
    "tweet_bodies = candidate_labeled_tweets \\\n",
    "    .select(\"tweet_id\", \"tweet_body\") \\\n",
    "    .orderBy(\"tweet_id\") \\\n",
    "    .distinct()\n",
    "\n",
    "# Generate and store the tweet candidates to be classified\n",
    "# Note: We split the tweets in two sets: one for which the crowd \n",
    "# labels are not available to Snorkel (test, 10%) and one for which we assume\n",
    "# crowd labels are obtained (to be used for training, 90%)\n",
    "total_tweets = tweet_bodies.count()\n",
    "test_split = total_tweets*0.1\n",
    "for i, t in enumerate(tweet_bodies.collect()):\n",
    "    split = 1 if i <= test_split else 0\n",
    "    raw_text = RawText(stable_id=t.tweet_id, name=t.tweet_id, text=t.tweet_body)\n",
    "    tweet = Tweet(tweet=raw_text, split=split)\n",
    "    session.add(tweet)\n",
    "session.commit()"
   ]
  },
  {
   "cell_type": "markdown",
   "metadata": {},
   "source": [
    "### `Labels`\n",
    "\n",
    "Next, we'll store the labels for each of the training candidates in a sparse matrix (which will also automatically be saved to the Snorkel database), with one row for each candidate and one column for each crowd worker:"
   ]
  },
  {
   "cell_type": "code",
   "execution_count": 7,
   "metadata": {},
   "outputs": [
    {
     "name": "stderr",
     "output_type": "stream",
     "text": [
      "  3%|▎         | 19/568 [00:00<00:02, 189.53it/s]"
     ]
    },
    {
     "name": "stdout",
     "output_type": "stream",
     "text": [
      "Clearing existing...\n",
<<<<<<< HEAD
      "Running UDF...\n"
     ]
    },
    {
     "name": "stderr",
     "output_type": "stream",
     "text": [
      "100%|██████████| 568/568 [00:02<00:00, 210.51it/s]\n"
     ]
    },
    {
     "name": "stdout",
     "output_type": "stream",
     "text": [
      "CPU times: user 2.73 s, sys: 32 ms, total: 2.76 s\n",
      "Wall time: 2.76 s\n"
=======
      "Running UDF...\n",
      "[========================================] 100%\n",
      "\n",
      "CPU times: user 3.69 s, sys: 217 ms, total: 3.91 s\n",
      "Wall time: 3.85 s\n"
>>>>>>> 9ef359a8
     ]
    },
    {
     "data": {
      "text/plain": [
       "<568x102 sparse matrix of type '<class 'numpy.int64'>'\n",
       "\twith 11360 stored elements in Compressed Sparse Row format>"
      ]
     },
     "execution_count": 7,
     "metadata": {},
     "output_type": "execute_result"
    }
   ],
   "source": [
    "from snorkel.annotations import LabelAnnotator\n",
    "from collections import defaultdict\n",
    "\n",
    "# Extract worker votes\n",
    "# Cache locally to speed up for this small set\n",
    "worker_labels = candidate_labeled_tweets.select(\"tweet_id\", \"worker_id\", \"emotion\").collect()\n",
    "wls = defaultdict(list)\n",
    "for row in worker_labels:\n",
    "    wls[row.tweet_id].append((row.worker_id, row.emotion))\n",
    "\n",
    "# Create a label generator\n",
    "def worker_label_generator(t):\n",
    "    \"\"\"A generator over the different (worker_id, label_id) pairs for a Tweet.\"\"\"\n",
    "    for worker_id, label in wls[t.tweet.name]:\n",
    "        yield worker_id, label\n",
    "\n",
    "labeler = LabelAnnotator(label_generator=worker_label_generator)\n",
    "%time L_train = labeler.apply(split=0)\n",
    "L_train"
   ]
  },
  {
   "cell_type": "markdown",
   "metadata": {},
   "source": [
    "Finally, we load the ground truth (\"gold\") labels for both the training and test sets, and store as numpy arrays\""
   ]
  },
  {
   "cell_type": "code",
   "execution_count": 8,
   "metadata": {},
   "outputs": [],
   "source": [
    "gold_labels = defaultdict(list)\n",
    "\n",
    "# Get gold labels in verbose form\n",
    "verbose_labels = dict([(t.tweet_id, t.sentiment) \n",
    "                       for t in gold_answers.select(\"tweet_id\", \"sentiment\").collect()])\n",
    "\n",
    "# Iterate over splits, align with Candidate ordering\n",
    "for split in range(2):\n",
    "    cands = session.query(Tweet).filter(Tweet.split == split).order_by(Tweet.id).all() \n",
    "    for c in cands:\n",
    "        gold_labels[split].append(values.index(verbose_labels[c.tweet.name]) + 1)\n",
    "          \n",
    "train_cand_labels = np.array(gold_labels[0])\n",
    "test_cand_labels = np.array(gold_labels[1])"
   ]
  },
  {
   "cell_type": "markdown",
   "metadata": {},
   "source": [
    "## Step 3: Resolving Crowd Conflicts with the Generative Model\n",
    "\n",
    "Until now we have converted the raw crowdsourced data into a labeling matrix that can be provided as input to `Snorkel`. We will now show how to:\n",
    "\n",
    "1. Use `Snorkel's` generative model to learn the accuracy of each crowd contributor.\n",
    "2. Use the learned model to estimate a marginal distribution over the domain of possible labels for each task.\n",
    "3. Use the estimated marginal distribution to obtain the maximum a posteriori probability estimate for the label that each task takes."
   ]
  },
  {
   "cell_type": "code",
   "execution_count": 9,
   "metadata": {},
   "outputs": [],
   "source": [
    "# Imports\n",
    "from snorkel.learning.gen_learning import GenerativeModel\n",
    "\n",
    "# Initialize Snorkel's generative model for\n",
    "# learning the different worker accuracies.\n",
    "gen_model = GenerativeModel(lf_propensity=True)"
   ]
  },
  {
   "cell_type": "code",
   "execution_count": 10,
   "metadata": {},
   "outputs": [
    {
     "name": "stdout",
     "output_type": "stream",
     "text": [
      "Inferred cardinality: 5\n"
     ]
    }
   ],
   "source": [
    "# Train the generative model\n",
    "gen_model.train(\n",
    "    L_train,\n",
    "    reg_type=2,\n",
    "    reg_param=0.1,\n",
    "    epochs=30\n",
    ")"
   ]
  },
  {
   "cell_type": "markdown",
   "metadata": {},
   "source": [
    "### Infering the MAP assignment for each task\n",
    "Each task corresponds to an indipendent random variable. Thus, we can simply associate each task with the most probably label based on the estimated marginal distribution and get an accuracy score:"
   ]
  },
  {
   "cell_type": "code",
   "execution_count": 11,
   "metadata": {},
   "outputs": [
    {
     "name": "stdout",
     "output_type": "stream",
     "text": [
<<<<<<< HEAD
      "Accuracy: 0.9964788732394366\n",
      "Number incorrect: 2\n"
=======
      "Accuracy: 0.9964788732\n"
>>>>>>> 9ef359a8
     ]
    }
   ],
   "source": [
<<<<<<< HEAD
    "correct, incorrect = gen_model.error_analysis(session, L_train, train_cand_labels)\n",
    "print(f\"Number incorrect: {len(incorrect)}\")"
=======
    "accuracy = gen_model.score(L_train, train_cand_labels)\n",
    "print(\"Accuracy: {:.10f}\".format(accuracy))"
>>>>>>> 9ef359a8
   ]
  },
  {
   "cell_type": "markdown",
   "metadata": {},
   "source": [
    "### Majority vote\n",
    "\n",
    "It seems like we did well- but how well?  Given that this is a fairly simple task--we have 20 contributors per tweet (and most of them are far better than random)--**we expect majority voting to perform extremely well**, so we can check against majority vote:"
   ]
  },
  {
   "cell_type": "code",
   "execution_count": 12,
   "metadata": {},
   "outputs": [
    {
     "name": "stdout",
     "output_type": "stream",
     "text": [
<<<<<<< HEAD
      "Accuracy: 0.9823943661971831\n",
=======
      "Accuracy: 0.9823943662\n",
>>>>>>> 9ef359a8
      "Number incorrect: 10\n"
     ]
    }
   ],
   "source": [
    "from collections import Counter\n",
    "\n",
    "# Collect the majority vote answer for each tweet\n",
    "mv = []\n",
    "for i in range(L_train.shape[0]):\n",
    "    c = Counter([L_train[i,j] for j in L_train[i].nonzero()[1]])\n",
    "    mv.append(c.most_common(1)[0][0])\n",
    "mv = np.array(mv)\n",
    "\n",
    "# Count the number correct by majority vote\n",
    "n_correct = np.sum([1 for i in range(L_train.shape[0]) if mv[i] == train_cand_labels[i]])\n",
<<<<<<< HEAD
    "print(f\"Accuracy: {n_correct / float(L_train.shape[0])}\")\n",
    "print(f\"Number incorrect: {L_train.shape[0] - n_correct}\")"
=======
    "print(\"Accuracy: {:.10f}\".format(n_correct / float(L_train.shape[0])))\n",
    "print(\"Number incorrect: {:.0f}\".format(L_train.shape[0] - n_correct))"
>>>>>>> 9ef359a8
   ]
  },
  {
   "cell_type": "markdown",
   "metadata": {},
   "source": [
    "We see that while majority vote makes 9 errors, the Snorkel model makes only 2!  What about an average crowd worker?"
   ]
  },
  {
   "cell_type": "markdown",
   "metadata": {},
   "source": [
    "### Average human accuracy\n",
    "\n",
    "We see that the average accuracy of a single crowd worker is in fact much lower:"
   ]
  },
  {
   "cell_type": "code",
   "execution_count": 13,
   "metadata": {},
   "outputs": [
    {
     "name": "stdout",
     "output_type": "stream",
     "text": [
<<<<<<< HEAD
      "Mean Accuracy: 0.733649655207457\n"
=======
      "Mean Accuracy: 0.7336496552\n"
>>>>>>> 9ef359a8
     ]
    }
   ],
   "source": [
    "accs = []\n",
    "for j in range(L_train.shape[1]):\n",
    "    n_correct = np.sum([1 for i in range(L_train.shape[0]) if L_train[i,j] == train_cand_labels[i]])\n",
    "    acc = n_correct / float(L_train[:,j].nnz)\n",
    "    accs.append(acc)\n",
<<<<<<< HEAD
    "print(f\"Mean Accuracy: {np.mean(accs)}\")"
=======
    "print(\"Mean Accuracy: {:.10f}\".format(np.mean(accs)))"
>>>>>>> 9ef359a8
   ]
  },
  {
   "cell_type": "markdown",
   "metadata": {},
   "source": [
    "## Step 4: Training an ML Model with Snorkel for Sentiment Analysis over Unseen Tweets\n",
    "\n",
    "In the previous step, we saw that Snorkel's generative model can help to denoise crowd labels automatically. However, what happens when we don't have noisy crowd labels for a tweet?\n",
    "\n",
    "In this step, we'll use the estimates of the generative model as _probabilistic training labels_ to train a simple LSTM sentiment analysis model, which takes as input a tweet **for which no crowd labels are available** and predicts its sentiment.\n",
    "\n",
    "First, we get the probabilistic training labels (_training marginals_) which are just the marginal estimates of the generative model:"
   ]
  },
  {
   "cell_type": "code",
   "execution_count": 14,
   "metadata": {},
   "outputs": [],
   "source": [
    "train_marginals = gen_model.marginals(L_train)"
   ]
  },
  {
   "cell_type": "code",
   "execution_count": 15,
   "metadata": {},
   "outputs": [
    {
     "name": "stdout",
     "output_type": "stream",
     "text": [
      "Saved 568 marginals\n"
     ]
    }
   ],
   "source": [
    "from snorkel.annotations import save_marginals\n",
    "save_marginals(session, L_train, train_marginals)"
   ]
  },
  {
   "cell_type": "markdown",
   "metadata": {},
   "source": [
    "Next, we'll train a simple LSTM:"
   ]
  },
  {
   "cell_type": "code",
   "execution_count": 16,
   "metadata": {},
   "outputs": [
    {
     "name": "stderr",
     "output_type": "stream",
     "text": [
      "/home/vagrant/miniconda3/envs/snorkel/lib/python3.6/site-packages/snorkel/learning/tensorflow/rnn/rnn_base.py:36: UserWarning: Candidate 557 has argument past max length for model:\t[arg ends at index 28; max len 28]\n",
      "  warnings.warn('\\t'.join([w.format(i), info]))\n"
     ]
    },
    {
     "name": "stdout",
     "output_type": "stream",
     "text": [
<<<<<<< HEAD
      "WARNING:tensorflow:From /Users/bradenjh/anaconda3/envs/snorkel/lib/python3.6/site-packages/snorkel/learning/tensorflow/rnn/rnn_base.py:88: BasicLSTMCell.__init__ (from tensorflow.python.ops.rnn_cell_impl) is deprecated and will be removed in a future version.\n",
      "Instructions for updating:\n",
      "This class is deprecated, please use tf.nn.rnn_cell.LSTMCell, which supports all the feature this cell currently has. Please replace the existing code with tf.nn.rnn_cell.LSTMCell(name='basic_lstm_cell').\n"
     ]
    },
    {
     "name": "stderr",
     "output_type": "stream",
     "text": [
      "/Users/bradenjh/anaconda3/envs/snorkel/lib/python3.6/site-packages/snorkel/learning/tensorflow/rnn/rnn_base.py:36: UserWarning: Candidate 557 has argument past max length for model:\t[arg ends at index 28; max len 28]\n",
      "  warnings.warn('\\t'.join([w.format(i), info]))\n"
     ]
    },
    {
     "name": "stdout",
     "output_type": "stream",
     "text": [
      "WARNING:tensorflow:From /Users/bradenjh/anaconda3/envs/snorkel/lib/python3.6/site-packages/snorkel/learning/tensorflow/noise_aware_model.py:77: softmax_cross_entropy_with_logits (from tensorflow.python.ops.nn_ops) is deprecated and will be removed in a future version.\n",
=======
      "WARNING:tensorflow:From /home/vagrant/miniconda3/envs/snorkel/lib/python3.6/site-packages/snorkel/learning/tensorflow/noise_aware_model.py:77: softmax_cross_entropy_with_logits (from tensorflow.python.ops.nn_ops) is deprecated and will be removed in a future version.\n",
>>>>>>> 9ef359a8
      "Instructions for updating:\n",
      "\n",
      "Future major versions of TensorFlow will allow gradients to flow\n",
      "into the labels input on backprop by default.\n",
      "\n",
<<<<<<< HEAD
      "See `tf.nn.softmax_cross_entropy_with_logits_v2`.\n",
=======
      "See @{tf.nn.softmax_cross_entropy_with_logits_v2}.\n",
>>>>>>> 9ef359a8
      "\n"
     ]
    },
    {
     "name": "stderr",
     "output_type": "stream",
     "text": [
<<<<<<< HEAD
      "/Users/bradenjh/anaconda3/envs/snorkel/lib/python3.6/site-packages/tensorflow/python/ops/gradients_impl.py:112: UserWarning: Converting sparse IndexedSlices to a dense Tensor of unknown shape. This may consume a large amount of memory.\n",
=======
      "/home/vagrant/miniconda3/envs/snorkel/lib/python3.6/site-packages/tensorflow/python/ops/gradients_impl.py:100: UserWarning: Converting sparse IndexedSlices to a dense Tensor of unknown shape. This may consume a large amount of memory.\n",
>>>>>>> 9ef359a8
      "  \"Converting sparse IndexedSlices to a dense Tensor of unknown shape. \"\n"
     ]
    },
    {
     "name": "stdout",
     "output_type": "stream",
     "text": [
      "[TextRNN] Training model\n",
      "[TextRNN] n_train=568  #epochs=200  batch size=256\n",
<<<<<<< HEAD
      "[TextRNN] Epoch 0 (2.10s)\tAverage loss=1.539561\n",
      "[TextRNN] Epoch 5 (5.41s)\tAverage loss=0.178020\n",
      "[TextRNN] Epoch 10 (9.14s)\tAverage loss=0.093537\n",
      "[TextRNN] Epoch 15 (13.14s)\tAverage loss=0.039394\n",
      "[TextRNN] Epoch 20 (17.11s)\tAverage loss=0.040046\n",
      "[TextRNN] Epoch 25 (20.71s)\tAverage loss=0.037819\n",
      "[TextRNN] Epoch 30 (24.58s)\tAverage loss=0.042528\n",
      "[TextRNN] Epoch 35 (28.31s)\tAverage loss=0.026179\n",
      "[TextRNN] Epoch 40 (31.95s)\tAverage loss=0.024711\n",
      "[TextRNN] Epoch 45 (35.71s)\tAverage loss=0.030166\n",
      "[TextRNN] Epoch 50 (39.59s)\tAverage loss=0.025965\n",
      "[TextRNN] Epoch 55 (43.38s)\tAverage loss=0.021120\n",
      "[TextRNN] Epoch 60 (47.01s)\tAverage loss=0.025414\n",
      "[TextRNN] Epoch 65 (50.69s)\tAverage loss=0.021036\n",
      "[TextRNN] Epoch 70 (54.26s)\tAverage loss=0.022576\n",
      "[TextRNN] Epoch 75 (57.91s)\tAverage loss=0.023859\n",
      "[TextRNN] Epoch 80 (61.65s)\tAverage loss=0.025675\n",
      "[TextRNN] Epoch 85 (65.28s)\tAverage loss=0.019991\n",
      "[TextRNN] Epoch 90 (68.88s)\tAverage loss=0.021431\n",
      "[TextRNN] Epoch 95 (72.54s)\tAverage loss=0.023120\n",
      "[TextRNN] Epoch 100 (76.15s)\tAverage loss=0.032910\n",
      "[TextRNN] Epoch 105 (79.73s)\tAverage loss=0.026327\n",
      "[TextRNN] Epoch 110 (83.38s)\tAverage loss=0.021283\n",
      "[TextRNN] Epoch 115 (86.95s)\tAverage loss=0.021109\n",
      "[TextRNN] Epoch 120 (90.59s)\tAverage loss=0.018829\n",
      "[TextRNN] Epoch 125 (94.57s)\tAverage loss=0.024834\n",
      "[TextRNN] Epoch 130 (98.76s)\tAverage loss=0.016326\n",
      "[TextRNN] Epoch 135 (102.88s)\tAverage loss=0.026694\n",
      "[TextRNN] Epoch 140 (106.96s)\tAverage loss=0.019455\n",
      "[TextRNN] Epoch 145 (110.76s)\tAverage loss=0.018619\n",
      "[TextRNN] Epoch 150 (114.58s)\tAverage loss=0.016337\n",
      "[TextRNN] Epoch 155 (118.44s)\tAverage loss=0.032601\n",
      "[TextRNN] Epoch 160 (122.06s)\tAverage loss=0.016900\n",
      "[TextRNN] Epoch 165 (125.89s)\tAverage loss=0.016473\n",
      "[TextRNN] Epoch 170 (129.93s)\tAverage loss=0.021123\n",
      "[TextRNN] Epoch 175 (133.76s)\tAverage loss=0.014347\n",
      "[TextRNN] Epoch 180 (137.62s)\tAverage loss=0.016493\n",
      "[TextRNN] Epoch 185 (141.47s)\tAverage loss=0.017322\n",
      "[TextRNN] Epoch 190 (145.15s)\tAverage loss=0.019658\n",
      "[TextRNN] Epoch 195 (149.55s)\tAverage loss=0.023627\n",
      "[TextRNN] Epoch 199 (152.73s)\tAverage loss=0.019415\n",
      "[TextRNN] Training done (152.73s)\n"
=======
      "[TextRNN] Epoch 0 (0.97s)\tAverage loss=1.539561\n",
      "[TextRNN] Epoch 5 (4.83s)\tAverage loss=0.178020\n",
      "[TextRNN] Epoch 10 (8.63s)\tAverage loss=0.093538\n",
      "[TextRNN] Epoch 15 (12.54s)\tAverage loss=0.039405\n",
      "[TextRNN] Epoch 20 (16.29s)\tAverage loss=0.040064\n",
      "[TextRNN] Epoch 25 (19.96s)\tAverage loss=0.037989\n",
      "[TextRNN] Epoch 30 (23.68s)\tAverage loss=0.042556\n",
      "[TextRNN] Epoch 35 (27.41s)\tAverage loss=0.026167\n",
      "[TextRNN] Epoch 40 (31.10s)\tAverage loss=0.032155\n",
      "[TextRNN] Epoch 45 (35.22s)\tAverage loss=0.031120\n",
      "[TextRNN] Epoch 50 (38.93s)\tAverage loss=0.025568\n",
      "[TextRNN] Epoch 55 (42.64s)\tAverage loss=0.020803\n",
      "[TextRNN] Epoch 60 (46.39s)\tAverage loss=0.024915\n",
      "[TextRNN] Epoch 65 (50.04s)\tAverage loss=0.020802\n",
      "[TextRNN] Epoch 70 (53.71s)\tAverage loss=0.021762\n",
      "[TextRNN] Epoch 75 (57.46s)\tAverage loss=0.022686\n",
      "[TextRNN] Epoch 80 (61.32s)\tAverage loss=0.024695\n",
      "[TextRNN] Epoch 85 (65.23s)\tAverage loss=0.043518\n",
      "[TextRNN] Epoch 90 (69.04s)\tAverage loss=0.025970\n",
      "[TextRNN] Epoch 95 (72.79s)\tAverage loss=0.025604\n",
      "[TextRNN] Epoch 100 (76.77s)\tAverage loss=0.020448\n",
      "[TextRNN] Epoch 105 (81.73s)\tAverage loss=0.025158\n",
      "[TextRNN] Epoch 110 (85.81s)\tAverage loss=0.025862\n",
      "[TextRNN] Epoch 115 (89.73s)\tAverage loss=0.022250\n",
      "[TextRNN] Epoch 120 (93.43s)\tAverage loss=0.020078\n",
      "[TextRNN] Epoch 125 (97.10s)\tAverage loss=0.023311\n",
      "[TextRNN] Epoch 130 (100.84s)\tAverage loss=0.014641\n",
      "[TextRNN] Epoch 135 (104.45s)\tAverage loss=0.029586\n",
      "[TextRNN] Epoch 140 (108.11s)\tAverage loss=0.018842\n",
      "[TextRNN] Epoch 145 (111.75s)\tAverage loss=0.020960\n",
      "[TextRNN] Epoch 150 (115.39s)\tAverage loss=0.016926\n",
      "[TextRNN] Epoch 155 (119.03s)\tAverage loss=0.036516\n",
      "[TextRNN] Epoch 160 (122.70s)\tAverage loss=0.015394\n",
      "[TextRNN] Epoch 165 (126.36s)\tAverage loss=0.016710\n",
      "[TextRNN] Epoch 170 (130.04s)\tAverage loss=0.021226\n",
      "[TextRNN] Epoch 175 (133.65s)\tAverage loss=0.013755\n",
      "[TextRNN] Epoch 180 (137.29s)\tAverage loss=0.014988\n",
      "[TextRNN] Epoch 185 (140.92s)\tAverage loss=0.017595\n",
      "[TextRNN] Epoch 190 (144.55s)\tAverage loss=0.020424\n",
      "[TextRNN] Epoch 195 (148.19s)\tAverage loss=0.023391\n",
      "[TextRNN] Epoch 199 (151.09s)\tAverage loss=0.019140\n",
      "[TextRNN] Training done (151.09s)\n"
>>>>>>> 9ef359a8
     ]
    }
   ],
   "source": [
<<<<<<< HEAD
    "from snorkel.learning.tensorflow.rnn import TextRNN\n",
=======
    "# from snorkel.learning import TextRNN - v0.6.3\n",
    "from snorkel.learning.tensorflow import TextRNN # v0.7-beta\n",
>>>>>>> 9ef359a8
    "\n",
    "train_kwargs = {\n",
    "    'lr':         0.01,\n",
    "    'dim':        100,\n",
    "    'n_epochs':   200,\n",
    "    'dropout':    0.2,\n",
    "    'print_freq': 5\n",
    "}\n",
    "\n",
    "lstm = TextRNN(seed=1701, cardinality=Tweet.cardinality)\n",
    "train_cands = session.query(Tweet).filter(Tweet.split == 0).order_by(Tweet.id).all()\n",
    "lstm.train(train_cands, train_marginals, **train_kwargs)"
   ]
  },
  {
   "cell_type": "code",
<<<<<<< HEAD
   "execution_count": 20,
=======
   "execution_count": 17,
>>>>>>> 9ef359a8
   "metadata": {},
   "outputs": [
    {
     "name": "stdout",
     "output_type": "stream",
     "text": [
<<<<<<< HEAD
      "Accuracy: 0.609375\n",
      "Number incorrect: 25\n"
=======
      "Accuracy: 0.6250000000\n"
>>>>>>> 9ef359a8
     ]
    }
   ],
   "source": [
    "test_cands = session.query(Tweet).filter(Tweet.split == 1).order_by(Tweet.id).all()\n",
<<<<<<< HEAD
    "correct, incorrect = lstm.error_analysis(session, test_cands, test_cand_labels)\n",
    "print(f\"Number incorrect: {len(incorrect)}\")"
=======
    "accuracy = lstm.score(test_cands, test_cand_labels)\n",
    "print(\"Accuracy: {:.10f}\".format(accuracy))"
>>>>>>> 9ef359a8
   ]
  },
  {
   "cell_type": "markdown",
   "metadata": {},
   "source": [
    "We see that we're already close to the accuracy of an average crowd worker! If we wanted to improve the score, we could tune the LSTM model using grid search (see the Intro tutorial), use [pre-trained word embeddings](https://nlp.stanford.edu/projects/glove/), or many other common techniques for getting state-of-the-art scores. Notably, we're doing this without using gold labels, but rather noisy crowd-labels!\n",
    "\n",
    "For more, checkout the other tutorials!"
   ]
  },
  {
   "cell_type": "code",
   "execution_count": null,
   "metadata": {},
   "outputs": [],
   "source": []
  }
 ],
 "metadata": {
  "anaconda-cloud": {},
  "kernelspec": {
<<<<<<< HEAD
   "display_name": "Python (snorkel)",
   "language": "python",
   "name": "snorkel"
=======
   "display_name": "Python 3",
   "language": "python",
   "name": "python3"
>>>>>>> 9ef359a8
  },
  "language_info": {
   "codemirror_mode": {
    "name": "ipython",
    "version": 3
   },
   "file_extension": ".py",
   "mimetype": "text/x-python",
   "name": "python",
   "nbconvert_exporter": "python",
   "pygments_lexer": "ipython3",
<<<<<<< HEAD
   "version": "3.6.8"
=======
   "version": "3.6.5"
>>>>>>> 9ef359a8
  }
 },
 "nbformat": 4,
 "nbformat_minor": 1
}<|MERGE_RESOLUTION|>--- conflicted
+++ resolved
@@ -52,20 +52,7 @@
    "cell_type": "code",
    "execution_count": 1,
    "metadata": {},
-<<<<<<< HEAD
-   "outputs": [
-    {
-     "name": "stdout",
-     "output_type": "stream",
-     "text": [
-      "The autoreload extension is already loaded. To reload it, use:\n",
-      "  %reload_ext autoreload\n"
-     ]
-    }
-   ],
-=======
    "outputs": [],
->>>>>>> 9ef359a8
    "source": [
     "%load_ext autoreload\n",
     "%autoreload 2\n",
@@ -251,32 +238,7 @@
    "cell_type": "code",
    "execution_count": 6,
    "metadata": {},
-<<<<<<< HEAD
-   "outputs": [
-    {
-     "data": {
-      "text/plain": [
-       "632"
-      ]
-     },
-     "execution_count": 6,
-     "metadata": {},
-     "output_type": "execute_result"
-    },
-    {
-     "data": {
-      "text/plain": [
-       "632"
-      ]
-     },
-     "execution_count": 6,
-     "metadata": {},
-     "output_type": "execute_result"
-    }
-   ],
-=======
    "outputs": [],
->>>>>>> 9ef359a8
    "source": [
     "from snorkel.models import Context, Candidate\n",
     "from snorkel.contrib.models.text import RawText\n",
@@ -331,30 +293,11 @@
      "output_type": "stream",
      "text": [
       "Clearing existing...\n",
-<<<<<<< HEAD
-      "Running UDF...\n"
-     ]
-    },
-    {
-     "name": "stderr",
-     "output_type": "stream",
-     "text": [
-      "100%|██████████| 568/568 [00:02<00:00, 210.51it/s]\n"
-     ]
-    },
-    {
-     "name": "stdout",
-     "output_type": "stream",
-     "text": [
-      "CPU times: user 2.73 s, sys: 32 ms, total: 2.76 s\n",
-      "Wall time: 2.76 s\n"
-=======
       "Running UDF...\n",
       "[========================================] 100%\n",
       "\n",
       "CPU times: user 3.69 s, sys: 217 ms, total: 3.91 s\n",
       "Wall time: 3.85 s\n"
->>>>>>> 9ef359a8
      ]
     },
     {
@@ -487,23 +430,13 @@
      "name": "stdout",
      "output_type": "stream",
      "text": [
-<<<<<<< HEAD
-      "Accuracy: 0.9964788732394366\n",
-      "Number incorrect: 2\n"
-=======
       "Accuracy: 0.9964788732\n"
->>>>>>> 9ef359a8
-     ]
-    }
-   ],
-   "source": [
-<<<<<<< HEAD
-    "correct, incorrect = gen_model.error_analysis(session, L_train, train_cand_labels)\n",
-    "print(f\"Number incorrect: {len(incorrect)}\")"
-=======
+     ]
+    }
+   ],
+   "source": [
     "accuracy = gen_model.score(L_train, train_cand_labels)\n",
     "print(\"Accuracy: {:.10f}\".format(accuracy))"
->>>>>>> 9ef359a8
    ]
   },
   {
@@ -524,11 +457,7 @@
      "name": "stdout",
      "output_type": "stream",
      "text": [
-<<<<<<< HEAD
-      "Accuracy: 0.9823943661971831\n",
-=======
       "Accuracy: 0.9823943662\n",
->>>>>>> 9ef359a8
       "Number incorrect: 10\n"
      ]
     }
@@ -545,13 +474,8 @@
     "\n",
     "# Count the number correct by majority vote\n",
     "n_correct = np.sum([1 for i in range(L_train.shape[0]) if mv[i] == train_cand_labels[i]])\n",
-<<<<<<< HEAD
-    "print(f\"Accuracy: {n_correct / float(L_train.shape[0])}\")\n",
-    "print(f\"Number incorrect: {L_train.shape[0] - n_correct}\")"
-=======
     "print(\"Accuracy: {:.10f}\".format(n_correct / float(L_train.shape[0])))\n",
     "print(\"Number incorrect: {:.0f}\".format(L_train.shape[0] - n_correct))"
->>>>>>> 9ef359a8
    ]
   },
   {
@@ -579,11 +503,7 @@
      "name": "stdout",
      "output_type": "stream",
      "text": [
-<<<<<<< HEAD
-      "Mean Accuracy: 0.733649655207457\n"
-=======
       "Mean Accuracy: 0.7336496552\n"
->>>>>>> 9ef359a8
      ]
     }
    ],
@@ -593,11 +513,7 @@
     "    n_correct = np.sum([1 for i in range(L_train.shape[0]) if L_train[i,j] == train_cand_labels[i]])\n",
     "    acc = n_correct / float(L_train[:,j].nnz)\n",
     "    accs.append(acc)\n",
-<<<<<<< HEAD
-    "print(f\"Mean Accuracy: {np.mean(accs)}\")"
-=======
     "print(\"Mean Accuracy: {:.10f}\".format(np.mean(accs)))"
->>>>>>> 9ef359a8
    ]
   },
   {
@@ -664,38 +580,13 @@
      "name": "stdout",
      "output_type": "stream",
      "text": [
-<<<<<<< HEAD
-      "WARNING:tensorflow:From /Users/bradenjh/anaconda3/envs/snorkel/lib/python3.6/site-packages/snorkel/learning/tensorflow/rnn/rnn_base.py:88: BasicLSTMCell.__init__ (from tensorflow.python.ops.rnn_cell_impl) is deprecated and will be removed in a future version.\n",
-      "Instructions for updating:\n",
-      "This class is deprecated, please use tf.nn.rnn_cell.LSTMCell, which supports all the feature this cell currently has. Please replace the existing code with tf.nn.rnn_cell.LSTMCell(name='basic_lstm_cell').\n"
-     ]
-    },
-    {
-     "name": "stderr",
-     "output_type": "stream",
-     "text": [
-      "/Users/bradenjh/anaconda3/envs/snorkel/lib/python3.6/site-packages/snorkel/learning/tensorflow/rnn/rnn_base.py:36: UserWarning: Candidate 557 has argument past max length for model:\t[arg ends at index 28; max len 28]\n",
-      "  warnings.warn('\\t'.join([w.format(i), info]))\n"
-     ]
-    },
-    {
-     "name": "stdout",
-     "output_type": "stream",
-     "text": [
-      "WARNING:tensorflow:From /Users/bradenjh/anaconda3/envs/snorkel/lib/python3.6/site-packages/snorkel/learning/tensorflow/noise_aware_model.py:77: softmax_cross_entropy_with_logits (from tensorflow.python.ops.nn_ops) is deprecated and will be removed in a future version.\n",
-=======
       "WARNING:tensorflow:From /home/vagrant/miniconda3/envs/snorkel/lib/python3.6/site-packages/snorkel/learning/tensorflow/noise_aware_model.py:77: softmax_cross_entropy_with_logits (from tensorflow.python.ops.nn_ops) is deprecated and will be removed in a future version.\n",
->>>>>>> 9ef359a8
       "Instructions for updating:\n",
       "\n",
       "Future major versions of TensorFlow will allow gradients to flow\n",
       "into the labels input on backprop by default.\n",
       "\n",
-<<<<<<< HEAD
-      "See `tf.nn.softmax_cross_entropy_with_logits_v2`.\n",
-=======
       "See @{tf.nn.softmax_cross_entropy_with_logits_v2}.\n",
->>>>>>> 9ef359a8
       "\n"
      ]
     },
@@ -703,11 +594,7 @@
      "name": "stderr",
      "output_type": "stream",
      "text": [
-<<<<<<< HEAD
-      "/Users/bradenjh/anaconda3/envs/snorkel/lib/python3.6/site-packages/tensorflow/python/ops/gradients_impl.py:112: UserWarning: Converting sparse IndexedSlices to a dense Tensor of unknown shape. This may consume a large amount of memory.\n",
-=======
       "/home/vagrant/miniconda3/envs/snorkel/lib/python3.6/site-packages/tensorflow/python/ops/gradients_impl.py:100: UserWarning: Converting sparse IndexedSlices to a dense Tensor of unknown shape. This may consume a large amount of memory.\n",
->>>>>>> 9ef359a8
       "  \"Converting sparse IndexedSlices to a dense Tensor of unknown shape. \"\n"
      ]
     },
@@ -717,50 +604,6 @@
      "text": [
       "[TextRNN] Training model\n",
       "[TextRNN] n_train=568  #epochs=200  batch size=256\n",
-<<<<<<< HEAD
-      "[TextRNN] Epoch 0 (2.10s)\tAverage loss=1.539561\n",
-      "[TextRNN] Epoch 5 (5.41s)\tAverage loss=0.178020\n",
-      "[TextRNN] Epoch 10 (9.14s)\tAverage loss=0.093537\n",
-      "[TextRNN] Epoch 15 (13.14s)\tAverage loss=0.039394\n",
-      "[TextRNN] Epoch 20 (17.11s)\tAverage loss=0.040046\n",
-      "[TextRNN] Epoch 25 (20.71s)\tAverage loss=0.037819\n",
-      "[TextRNN] Epoch 30 (24.58s)\tAverage loss=0.042528\n",
-      "[TextRNN] Epoch 35 (28.31s)\tAverage loss=0.026179\n",
-      "[TextRNN] Epoch 40 (31.95s)\tAverage loss=0.024711\n",
-      "[TextRNN] Epoch 45 (35.71s)\tAverage loss=0.030166\n",
-      "[TextRNN] Epoch 50 (39.59s)\tAverage loss=0.025965\n",
-      "[TextRNN] Epoch 55 (43.38s)\tAverage loss=0.021120\n",
-      "[TextRNN] Epoch 60 (47.01s)\tAverage loss=0.025414\n",
-      "[TextRNN] Epoch 65 (50.69s)\tAverage loss=0.021036\n",
-      "[TextRNN] Epoch 70 (54.26s)\tAverage loss=0.022576\n",
-      "[TextRNN] Epoch 75 (57.91s)\tAverage loss=0.023859\n",
-      "[TextRNN] Epoch 80 (61.65s)\tAverage loss=0.025675\n",
-      "[TextRNN] Epoch 85 (65.28s)\tAverage loss=0.019991\n",
-      "[TextRNN] Epoch 90 (68.88s)\tAverage loss=0.021431\n",
-      "[TextRNN] Epoch 95 (72.54s)\tAverage loss=0.023120\n",
-      "[TextRNN] Epoch 100 (76.15s)\tAverage loss=0.032910\n",
-      "[TextRNN] Epoch 105 (79.73s)\tAverage loss=0.026327\n",
-      "[TextRNN] Epoch 110 (83.38s)\tAverage loss=0.021283\n",
-      "[TextRNN] Epoch 115 (86.95s)\tAverage loss=0.021109\n",
-      "[TextRNN] Epoch 120 (90.59s)\tAverage loss=0.018829\n",
-      "[TextRNN] Epoch 125 (94.57s)\tAverage loss=0.024834\n",
-      "[TextRNN] Epoch 130 (98.76s)\tAverage loss=0.016326\n",
-      "[TextRNN] Epoch 135 (102.88s)\tAverage loss=0.026694\n",
-      "[TextRNN] Epoch 140 (106.96s)\tAverage loss=0.019455\n",
-      "[TextRNN] Epoch 145 (110.76s)\tAverage loss=0.018619\n",
-      "[TextRNN] Epoch 150 (114.58s)\tAverage loss=0.016337\n",
-      "[TextRNN] Epoch 155 (118.44s)\tAverage loss=0.032601\n",
-      "[TextRNN] Epoch 160 (122.06s)\tAverage loss=0.016900\n",
-      "[TextRNN] Epoch 165 (125.89s)\tAverage loss=0.016473\n",
-      "[TextRNN] Epoch 170 (129.93s)\tAverage loss=0.021123\n",
-      "[TextRNN] Epoch 175 (133.76s)\tAverage loss=0.014347\n",
-      "[TextRNN] Epoch 180 (137.62s)\tAverage loss=0.016493\n",
-      "[TextRNN] Epoch 185 (141.47s)\tAverage loss=0.017322\n",
-      "[TextRNN] Epoch 190 (145.15s)\tAverage loss=0.019658\n",
-      "[TextRNN] Epoch 195 (149.55s)\tAverage loss=0.023627\n",
-      "[TextRNN] Epoch 199 (152.73s)\tAverage loss=0.019415\n",
-      "[TextRNN] Training done (152.73s)\n"
-=======
       "[TextRNN] Epoch 0 (0.97s)\tAverage loss=1.539561\n",
       "[TextRNN] Epoch 5 (4.83s)\tAverage loss=0.178020\n",
       "[TextRNN] Epoch 10 (8.63s)\tAverage loss=0.093538\n",
@@ -803,17 +646,12 @@
       "[TextRNN] Epoch 195 (148.19s)\tAverage loss=0.023391\n",
       "[TextRNN] Epoch 199 (151.09s)\tAverage loss=0.019140\n",
       "[TextRNN] Training done (151.09s)\n"
->>>>>>> 9ef359a8
-     ]
-    }
-   ],
-   "source": [
-<<<<<<< HEAD
-    "from snorkel.learning.tensorflow.rnn import TextRNN\n",
-=======
+     ]
+    }
+   ],
+   "source": [
     "# from snorkel.learning import TextRNN - v0.6.3\n",
     "from snorkel.learning.tensorflow import TextRNN # v0.7-beta\n",
->>>>>>> 9ef359a8
     "\n",
     "train_kwargs = {\n",
     "    'lr':         0.01,\n",
@@ -830,35 +668,21 @@
   },
   {
    "cell_type": "code",
-<<<<<<< HEAD
-   "execution_count": 20,
-=======
    "execution_count": 17,
->>>>>>> 9ef359a8
-   "metadata": {},
-   "outputs": [
-    {
-     "name": "stdout",
-     "output_type": "stream",
-     "text": [
-<<<<<<< HEAD
-      "Accuracy: 0.609375\n",
-      "Number incorrect: 25\n"
-=======
+   "metadata": {},
+   "outputs": [
+    {
+     "name": "stdout",
+     "output_type": "stream",
+     "text": [
       "Accuracy: 0.6250000000\n"
->>>>>>> 9ef359a8
      ]
     }
    ],
    "source": [
     "test_cands = session.query(Tweet).filter(Tweet.split == 1).order_by(Tweet.id).all()\n",
-<<<<<<< HEAD
-    "correct, incorrect = lstm.error_analysis(session, test_cands, test_cand_labels)\n",
-    "print(f\"Number incorrect: {len(incorrect)}\")"
-=======
     "accuracy = lstm.score(test_cands, test_cand_labels)\n",
     "print(\"Accuracy: {:.10f}\".format(accuracy))"
->>>>>>> 9ef359a8
    ]
   },
   {
@@ -881,15 +705,9 @@
  "metadata": {
   "anaconda-cloud": {},
   "kernelspec": {
-<<<<<<< HEAD
-   "display_name": "Python (snorkel)",
-   "language": "python",
-   "name": "snorkel"
-=======
    "display_name": "Python 3",
    "language": "python",
    "name": "python3"
->>>>>>> 9ef359a8
   },
   "language_info": {
    "codemirror_mode": {
@@ -901,11 +719,7 @@
    "name": "python",
    "nbconvert_exporter": "python",
    "pygments_lexer": "ipython3",
-<<<<<<< HEAD
-   "version": "3.6.8"
-=======
    "version": "3.6.5"
->>>>>>> 9ef359a8
   }
  },
  "nbformat": 4,
