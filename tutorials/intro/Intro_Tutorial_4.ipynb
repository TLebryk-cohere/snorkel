{
 "cells": [
  {
   "cell_type": "markdown",
   "metadata": {},
   "source": [
    "# Intro. to Snorkel: Extracting Spouse Relations from the News"
   ]
  },
  {
   "cell_type": "markdown",
   "metadata": {},
   "source": [
    "## Part IV: Generating _and modeling_ noisy training labels\n",
    "\n",
    "In this part of the tutorial, we will write **labeling functions** which express various heuristics, patterns, and [_weak supervision_](http://hazyresearch.github.io/snorkel/blog/weak_supervision.html) strategies to label our data.\n",
    "\n",
    "In the wild, hand-labeled training data is rare and expensive. A common scenario is to have access to tons of unlabeled training data, and have some idea of how to label them programmatically. For example:\n",
    "\n",
    "* We may be able to think of text patterns that would indicate to people mention in a sentence are married, such as seeing the word \"spouse\" between the mentions.\n",
    "* We may have access to an external knowledge base that lists some pairs of famous people who are married, and can use these to noisily label some of our mention pairs, such as Barack and Michelle Obama.\n",
    "\n",
    "Our labeling functions will capture these types of strategies. We know that these labeling functions will not be perfect, and some may be quite low-quality, so we will _model_ their accuracies with a generative model, which Snorkel will help us easily apply.\n",
    "\n",
    "This will ultimately produce a single set of **noise-aware training labels**, which we will then use to train an end extraction model in the next notebook.  For more technical details of this overall approach, see our [NIPS 2016 paper](https://arxiv.org/abs/1605.07723)."
   ]
  },
  {
   "cell_type": "code",
   "execution_count": null,
   "metadata": {
    "collapsed": false
   },
   "outputs": [],
   "source": [
    "%load_ext autoreload\n",
    "%autoreload 2\n",
    "%matplotlib inline\n",
    "import os\n",
    "\n",
    "# TO USE A DATABASE OTHER THAN SQLITE, USE THIS LINE\n",
    "# Note that this is necessary for parallel execution amongst other things...\n",
    "# os.environ['SNORKELDB'] = 'postgres:///snorkel-intro'\n",
    "\n",
    "import numpy as np\n",
    "from snorkel import SnorkelSession\n",
    "session = SnorkelSession()"
   ]
  },
  {
   "cell_type": "markdown",
   "metadata": {},
   "source": [
    "We repeat our definition of the `Spouse` `Candidate` subclass from Parts II and III."
   ]
  },
  {
   "cell_type": "code",
   "execution_count": null,
   "metadata": {
    "collapsed": false
   },
   "outputs": [],
   "source": [
    "from snorkel.models import candidate_subclass\n",
    "Spouse = candidate_subclass('Spouse', ['person1', 'person2'])"
   ]
  },
  {
   "cell_type": "markdown",
   "metadata": {},
   "source": [
    "### Using a _development set_\n",
    "\n",
    "In our setting here, we will use the phrase \"development set\" to refer to a set of examples (here, a subset of our training set) which we label by hand and use to help us develop and refine labeling functions.  Unlike the _test set_, which we do not look at and use for final evaluation, we can inspect the development set while writing labeling functions.\n",
    "\n",
    "In our case, we already loaded labels for a development set (`split` 1), so we can load them again now:"
   ]
  },
  {
   "cell_type": "code",
   "execution_count": null,
   "metadata": {
    "collapsed": false
   },
   "outputs": [],
   "source": [
    "from snorkel.annotations import load_gold_labels\n",
    "L_gold_dev = load_gold_labels(session, annotator_name='gold', split=1)"
   ]
  },
  {
   "cell_type": "markdown",
   "metadata": {},
   "source": [
    "# Creating and Modeling a Noisy Training Set\n",
    "\n",
    "Our biggest step in the data programming pipeline is the creation - _and modeling_ - of a noisy training set.  We'll approach this in three main steps:\n",
    "\n",
    "1. **Creating labeling functions (LFs):** This is where most of our development time would actually go into if this were a real application. Labeling functions encode our heuristics and weak supervision signals to generate (noisy) labels for our training candidates.\n",
    "\n",
    "2. **Applying the LFs:** Here, we actually use them to label our candidates!\n",
    "\n",
    "3. **Training a generative model of our training set:** Here we learn a model over our LFs, learning their respective accuracies automatically. This will allow us to combine them into a single, higher-quality label set.\n",
    "\n",
    "We'll also add some detail on how to go about _developing labeling functions_ and then _debugging our model_ of them to improve performance.\n",
    "\n",
    "## 1. Creating Labeling Functions\n",
    "\n",
    "In Snorkel, our primary interface through which we provide training signal to the end extraction model we are training is by writing **labeling functions (LFs)** (as opposed to hand-labeling massive training sets).  We'll go through some examples for our spouse extraction task below.\n",
    "\n",
    "A labeling function isn't anything special. It's just a Python function that accepts a `Candidate` as the input argument and returns `1` if it says the `Candidate` should be marked as true, `-1` if it says the `Candidate` should be marked as false, and `0` if it doesn't know how to vote and abstains. In practice, many labeling functions are unipolar: it labels only `1`s and `0`s, or it labels only `-1`s and `0`s.\n",
    "\n",
    "Recall that our goal is to ultimately train a high-performance classification model that predicts which of our `Candidate`s are true mentions of spouse relations.  It turns out that we can do this by writing potentially low-quality labeling functions!"
   ]
  },
  {
   "cell_type": "code",
   "execution_count": null,
   "metadata": {
    "collapsed": false,
    "scrolled": true
   },
   "outputs": [],
   "source": [
    "import re\n",
    "from snorkel.lf_helpers import (\n",
    "    get_left_tokens, get_right_tokens, get_between_tokens,\n",
    "    get_text_between, get_tagged_text,\n",
    ")"
   ]
  },
  {
   "cell_type": "markdown",
   "metadata": {},
   "source": [
    "### Pattern-based LFs\n",
    "These LFs express some common sense text patterns which indicate that a person pair might be married. For example, `LF_husband_wife` looks for words in `spouses` between the person mentions, and `LF_same_last_name` checks to see if the two people have the same last name (but aren't the same whole name)."
   ]
  },
  {
   "cell_type": "code",
   "execution_count": null,
   "metadata": {
    "collapsed": false
   },
   "outputs": [],
   "source": [
    "spouses = {'spouse', 'wife', 'husband', 'ex-wife', 'ex-husband'}\n",
    "family = {'father', 'mother', 'sister', 'brother', 'son', 'daughter',\n",
    "              'grandfather', 'grandmother', 'uncle', 'aunt', 'cousin'}\n",
    "family = family | {f + '-in-law' for f in family}\n",
    "other = {'boyfriend', 'girlfriend' 'boss', 'employee', 'secretary', 'co-worker'}\n",
    "\n",
    "# Helper function to get last name\n",
    "def last_name(s):\n",
    "    name_parts = s.split(' ')\n",
    "    return name_parts[-1] if len(name_parts) > 1 else None    \n",
    "\n",
    "def LF_husband_wife(c):\n",
    "    return 1 if len(spouses.intersection(get_between_tokens(c))) > 0 else 0\n",
    "\n",
    "def LF_husband_wife_left_window(c):\n",
    "    if len(spouses.intersection(get_left_tokens(c[0], window=2))) > 0:\n",
    "        return 1\n",
    "    elif len(spouses.intersection(get_left_tokens(c[1], window=2))) > 0:\n",
    "        return 1\n",
    "    else:\n",
    "        return 0\n",
    "    \n",
    "def LF_same_last_name(c):\n",
    "    p1_last_name = last_name(c.person1.get_span())\n",
    "    p2_last_name = last_name(c.person2.get_span())\n",
    "    if p1_last_name and p2_last_name and p1_last_name == p2_last_name:\n",
    "        if c.person1.get_span() != c.person2.get_span():\n",
    "            return 1\n",
    "    return 0\n",
    "\n",
    "def LF_no_spouse_in_sentence(c):\n",
    "    return -1 if np.random.rand() < 0.75 and len(spouses.intersection(c.get_parent().words)) == 0 else 0\n",
    "\n",
    "def LF_and_married(c):\n",
    "    return 1 if 'and' in get_between_tokens(c) and 'married' in get_right_tokens(c) else 0\n",
    "    \n",
    "def LF_familial_relationship(c):\n",
    "    return -1 if len(family.intersection(get_between_tokens(c))) > 0 else 0\n",
    "\n",
    "def LF_family_left_window(c):\n",
    "    if len(family.intersection(get_left_tokens(c[0], window=2))) > 0:\n",
    "        return -1\n",
    "    elif len(family.intersection(get_left_tokens(c[1], window=2))) > 0:\n",
    "        return -1\n",
    "    else:\n",
    "        return 0\n",
    "\n",
    "def LF_other_relationship(c):\n",
    "    return -1 if len(other.intersection(get_between_tokens(c))) > 0 else 0"
   ]
  },
  {
   "cell_type": "markdown",
   "metadata": {},
   "source": [
    "### Distant Supervision LFs"
   ]
  },
  {
   "cell_type": "markdown",
   "metadata": {},
   "source": [
    "In addition to writing labeling functions that describe text pattern-based heuristics for labeling training examples, we can also write labeling functions that distantly supervise examples. Here, we'll load in a list of known spouse pairs and check to see if the candidate pair matches one of these."
   ]
  },
  {
   "cell_type": "code",
   "execution_count": null,
   "metadata": {
    "collapsed": false
   },
   "outputs": [],
   "source": [
    "import bz2\n",
    "\n",
    "# Function to remove special characters from text\n",
    "def strip_special(s):\n",
    "    return ''.join(c for c in s if ord(c) < 128)\n",
    "\n",
    "# Read in known spouse pairs and save as set of tuples\n",
    "with bz2.BZ2File('data/spouses_dbpedia.csv.bz2', 'rb') as f:\n",
    "    known_spouses = set(\n",
    "        tuple(strip_special(x).strip().split(',')) for x in f.readlines()\n",
    "    )\n",
    "# Last name pairs for known spouses\n",
    "last_names = set([(last_name(x), last_name(y)) for x, y in known_spouses if last_name(x) and last_name(y)])\n",
    "    \n",
    "def LF_distant_supervision(c):\n",
    "    p1, p2 = c.person1.get_span(), c.person2.get_span()\n",
    "    return 1 if (p1, p2) in known_spouses or (p2, p1) in known_spouses else 0\n",
    "\n",
    "def LF_distant_supervision_last_names(c):\n",
    "    p1, p2 = c.person1.get_span(), c.person2.get_span()\n",
    "    p1n, p2n = last_name(p1), last_name(p2)\n",
    "    return 1 if (p1 != p2) and ((p1n, p2n) in last_names or (p2n, p1n) in last_names) else 0"
   ]
  },
  {
   "cell_type": "markdown",
   "metadata": {},
   "source": [
    "For later convenience we group the labeling functions into a list."
   ]
  },
  {
   "cell_type": "code",
   "execution_count": null,
   "metadata": {
    "collapsed": false
   },
   "outputs": [],
   "source": [
    "LFs = [\n",
    "    LF_distant_supervision, LF_distant_supervision_last_names, \n",
    "    LF_husband_wife, LF_husband_wife_left_window, LF_same_last_name,\n",
    "    LF_no_spouse_in_sentence, LF_and_married, LF_familial_relationship, \n",
    "    LF_family_left_window, LF_other_relationship\n",
    "]"
   ]
  },
  {
   "cell_type": "markdown",
   "metadata": {},
   "source": [
    "### Developing Labeling Functions\n",
    "\n",
    "Above, we've written a bunch of labeling functions already, which should give you some sense about how to go about it. While writing them, we probably want to check to make sure that they at least work as intended before adding to our set. Suppose we're thinking about writing a simple LF: "
   ]
  },
  {
   "cell_type": "code",
   "execution_count": null,
   "metadata": {
    "collapsed": true
   },
   "outputs": [],
   "source": [
    "def LF_wife_in_sentence(c):\n",
    "    \"\"\"A simple example of a labeling function\"\"\"\n",
    "    return 1 if 'wife' in c.get_parent().words else 0"
   ]
  },
  {
   "cell_type": "markdown",
   "metadata": {},
   "source": [
    "One simple thing we can do is quickly test it on our development set (or any other set), without saving it to the database.  This is simple to do. For example, we can easily get every candidate that this LF labels as true:"
   ]
  },
  {
   "cell_type": "code",
   "execution_count": null,
   "metadata": {
    "collapsed": false
   },
   "outputs": [],
   "source": [
    "labeled = []\n",
    "for c in session.query(Spouse).filter(Spouse.split == 1).all():\n",
    "    if LF_wife_in_sentence(c) != 0:\n",
    "        labeled.append(c)\n",
    "print \"Number labeled:\", len(labeled)"
   ]
  },
  {
   "cell_type": "markdown",
   "metadata": {},
   "source": [
    "We can then easily put this into the Viewer as usual (try it out!):\n",
    "```\n",
    "SentenceNgramViewer(labeled, session)\n",
    "```\n",
    "\n",
    "We also have a simple helper function for getting the empirical accuracy of a single LF with respect to the development set labels for example. This function also returns the evaluation buckets of the candidates (true positive, false positive, true negative, false negative):"
   ]
  },
  {
   "cell_type": "code",
   "execution_count": null,
   "metadata": {
    "collapsed": false
   },
   "outputs": [],
   "source": [
    "from snorkel.lf_helpers import test_LF\n",
    "tp, fp, tn, fn = test_LF(session, LF_wife_in_sentence, split=1, annotator_name='gold')"
   ]
  },
  {
   "cell_type": "markdown",
   "metadata": {},
   "source": [
    "## 2. Applying the Labeling Functions\n",
    "\n",
    "Next, we need to actually run the LFs over all of our training candidates, producing a set of `Labels` and `LabelKeys` (just the names of the LFs) in the database.  We'll do this using the `LabelAnnotator` class, a UDF which we will again run with `UDFRunner`.  **Note that this will delete any existing `Labels` and `LabelKeys` for this candidate set.**  We start by setting up the class:"
   ]
  },
  {
   "cell_type": "code",
   "execution_count": null,
   "metadata": {
    "collapsed": false
   },
   "outputs": [],
   "source": [
    "from snorkel.annotations import LabelAnnotator\n",
    "labeler = LabelAnnotator(f=LFs)"
   ]
  },
  {
   "cell_type": "markdown",
   "metadata": {},
   "source": [
    "Finally, we run the `labeler`. Note that we set a random seed for reproducibility, since some of the LFs involve random number generators. Again, this can be run in parallel, given an appropriate database like Postgres is being used:"
   ]
  },
  {
   "cell_type": "code",
   "execution_count": null,
   "metadata": {
    "collapsed": false
   },
   "outputs": [],
   "source": [
    "np.random.seed(1701)\n",
    "%time L_train = labeler.apply(split=0)\n",
    "L_train"
   ]
  },
  {
   "cell_type": "markdown",
   "metadata": {},
   "source": [
    "If we've already created the labels (saved in the database), we can load them in as a sparse matrix here too:"
   ]
  },
  {
   "cell_type": "code",
   "execution_count": null,
   "metadata": {
    "collapsed": false
   },
   "outputs": [],
   "source": [
    "L_train = labeler.load_matrix(session, split=0)\n",
    "L_train"
   ]
  },
  {
   "cell_type": "markdown",
   "metadata": {},
   "source": [
    "Note that the returned matrix is a special subclass of the `scipy.sparse.csr_matrix` class, with some special features which we demonstrate below:"
   ]
  },
  {
   "cell_type": "code",
   "execution_count": null,
   "metadata": {
    "collapsed": false
   },
   "outputs": [],
   "source": [
<<<<<<< HEAD
    "L_train.get_candidate(session, 0)"
=======
    "from snorkel.learning import GenerativeModel\n",
    "\n",
    "gen_model = GenerativeModel()\n",
    "gen_model.train(L_train, epochs=500, decay=0.95, step_size=0.1/L_train.shape[0], reg_param=1e-6)"
   ]
  },
  {
   "cell_type": "markdown",
   "metadata": {},
   "source": [
    "We now apply the generative model to the training candidates."
>>>>>>> 192a3a2a
   ]
  },
  {
   "cell_type": "code",
   "execution_count": null,
   "metadata": {
    "collapsed": false
   },
   "outputs": [],
   "source": [
    "L_train.get_key(session, 0)"
   ]
  },
  {
   "cell_type": "markdown",
   "metadata": {},
   "source": [
    "We can also view statistics about the resulting label matrix.\n",
    "\n",
    "* **Coverage** is the fraction of candidates that the labeling function emits a non-zero label for.\n",
    "* **Overlap** is the fraction candidates that the labeling function emits a non-zero label for and that another labeling function emits a non-zero label for.\n",
    "* **Conflict** is the fraction candidates that the labeling function emits a non-zero label for and that another labeling function emits a *conflicting* non-zero label for."
   ]
  },
  {
   "cell_type": "code",
   "execution_count": null,
   "metadata": {
    "collapsed": false
   },
   "outputs": [],
   "source": [
    "L_train.lf_stats(session, )"
   ]
  },
  {
   "cell_type": "markdown",
   "metadata": {},
   "source": [
    "## 3. Fitting the Generative Model\n",
    "Now, we'll train a model of the LFs to estimate their accuracies. Once the model is trained, we can combine the outputs of the LFs into a single, noise-aware training label set for our extractor. Intuitively, we'll model the LFs by observing how they overlap and conflict with each other."
   ]
  },
  {
   "cell_type": "code",
   "execution_count": null,
   "metadata": {
    "collapsed": false
   },
   "outputs": [],
   "source": [
    "from snorkel.learning import GenerativeModel\n",
    "\n",
    "gen_model = GenerativeModel()\n",
    "gen_model.train(L_train, epochs=500, decay=0.95, step_size=0.1/L_train.shape[0], reg_param=1e-6)"
   ]
  },
  {
   "cell_type": "markdown",
   "metadata": {},
   "source": [
    "We now apply the generative model to the training candidates to get the noise-aware training label set. We'll refer to these as the training marginals:"
   ]
  },
  {
   "cell_type": "code",
   "execution_count": null,
   "metadata": {
    "collapsed": false
   },
   "outputs": [],
   "source": [
<<<<<<< HEAD
    "train_marginals = gen_model.marginals(L_train)"
=======
    "from snorkel.annotations import FeatureAnnotator\n",
    "featurizer = FeatureAnnotator()"
   ]
  },
  {
   "cell_type": "code",
   "execution_count": null,
   "metadata": {
    "collapsed": false
   },
   "outputs": [],
   "source": [
    "%time F_dev = featurizer.apply(split=0)"
>>>>>>> 192a3a2a
   ]
  },
  {
   "cell_type": "markdown",
   "metadata": {},
   "source": [
    "We'll look at the distribution of the training marginals:"
   ]
  },
  {
   "cell_type": "code",
   "execution_count": null,
   "metadata": {
    "collapsed": false
   },
   "outputs": [],
   "source": [
    "import matplotlib.pyplot as plt\n",
    "plt.hist(train_marginals, bins=20)\n",
    "plt.show()"
   ]
  },
  {
   "cell_type": "markdown",
   "metadata": {},
   "source": [
    "We can view the learned accuracy parameters as well."
   ]
  },
  {
   "cell_type": "code",
   "execution_count": null,
   "metadata": {
    "collapsed": false
   },
   "outputs": [],
   "source": [
<<<<<<< HEAD
    "gen_model.weights.lf_accuracy()"
=======
    "from snorkel.learning import SparseLogisticRegression\n",
    "disc_model = SparseLogisticRegression()"
>>>>>>> 192a3a2a
   ]
  },
  {
   "cell_type": "markdown",
   "metadata": {},
   "source": [
    "### Using the Model to Iterate on Labeling Functions\n",
    "\n",
    "Now that we have learned the generative model, we can stop here and use this to potentially debug and/or improve our labeling function set.  First, we apply the LFs to our development set:"
   ]
  },
  {
   "cell_type": "code",
   "execution_count": null,
   "metadata": {
    "collapsed": false
   },
   "outputs": [],
   "source": [
<<<<<<< HEAD
    "L_dev = labeler.apply_existing(split=1)"
=======
    "%time F_dev = featurizer.apply_existing(split=1)\n",
    "F_dev"
>>>>>>> 192a3a2a
   ]
  },
  {
   "cell_type": "markdown",
   "metadata": {},
   "source": [
    "And finally, we get the score of the generative model:"
   ]
  },
  {
   "cell_type": "code",
   "execution_count": null,
   "metadata": {
    "collapsed": false
   },
   "outputs": [],
   "source": [
    "tp, fp, tn, fn = gen_model.score(session, L_dev, L_gold_dev)"
   ]
  },
  {
   "cell_type": "markdown",
   "metadata": {},
   "source": [
    "### Interpreting Generative Model Performance\n",
    "\n",
    "At this point, we should be getting an F1 score of around 0.6 to 0.7 on the development set, which is pretty good!  However, we should be very careful in interpreting this. Since we developed our labeling functions using this development set as a guide, and our generative model is composed of these labeling functions, we expect it to score very well here!  \n",
    "\n",
    "In fact, it is probably somewhat _overfit_ to this set. However this is fine, since in the next tutorial, we'll train a more powerful end extraction model which will generalize beyond the development set, and which we will evaluate on a _blind_ test set (i.e. one we never looked at during development)."
   ]
  },
  {
   "cell_type": "markdown",
   "metadata": {},
   "source": [
    "### Doing Some Error Analysis\n",
    "\n",
    "At this point, we might want to look at some examples in one of the error buckets. For example, one of the false negatives that we did not correctly label as true mentions.  To do this, we can again just use the `Viewer`:"
   ]
  },
  {
   "cell_type": "code",
   "execution_count": null,
   "metadata": {
    "collapsed": false
   },
   "outputs": [],
   "source": [
<<<<<<< HEAD
    "from snorkel.viewer import SentenceNgramViewer\n",
    "\n",
    "# NOTE: This if-then statement is only to avoid opening the viewer during automated testing of this notebook\n",
    "# You should ignore this!\n",
    "import os\n",
    "if 'CI' not in os.environ:\n",
    "    sv = SentenceNgramViewer(fn, session)\n",
    "else:\n",
    "    sv = None"
=======
    "from snorkel.learning.utils import MentionScorer\n",
    "from snorkel.learning import RandomSearch, ListParameter, RangeParameter\n",
    "\n",
    "rate_param = RangeParameter('lr', 1e-4, 0.1, step=1, log_base=10)\n",
    "reg_param  = RangeParameter('l1_penalty', 1e-6, 1.0, step=1, log_base=10)\n",
    "\n",
    "searcher = RandomSearch(session, disc_model, F_train, train_marginals, [rate_param, reg_param], n=5)"
>>>>>>> 192a3a2a
   ]
  },
  {
   "cell_type": "code",
   "execution_count": null,
   "metadata": {
    "collapsed": true
   },
   "outputs": [],
   "source": [
<<<<<<< HEAD
    "sv"
=======
    "np.random.seed(1701)\n",
    "searcher.fit(F_dev, L_gold_dev, rebalance=True)"
   ]
  },
  {
   "cell_type": "markdown",
   "metadata": {},
   "source": [
    "_Note that to train a model without tuning any hyperparameters (at your own risk!) just use the `train` method of the discriminative model. For instance, to train with a learning rate of 0.01 and an l1 penalty parameter of 0.5, you could run:_\n",
    "```\n",
    "disc_model.train(F_train, train_marginals, lr=0.01, l1_penalty=0.5)\n",
    "```"
>>>>>>> 192a3a2a
   ]
  },
  {
   "cell_type": "markdown",
   "metadata": {},
   "source": [
    "We can save the best model from the hyperparameter search with a custom name so that we can reload it later."
   ]
  },
  {
   "cell_type": "code",
   "execution_count": null,
   "metadata": {
    "collapsed": true
   },
   "outputs": [],
   "source": [
<<<<<<< HEAD
    "c = sv.get_selected() if sv else list(fp.union(fn))[0]\n",
    "c"
=======
    "disc_model.save('SpouseLR')"
>>>>>>> 192a3a2a
   ]
  },
  {
   "cell_type": "markdown",
   "metadata": {},
   "source": [
<<<<<<< HEAD
    "We can easily see the labels that the LFs gave to this candidate using simple ORM-enabled syntax:"
=======
    "Now we'll use the `score` function to see the dev set candidates that were true positives, false positives, true negatives, and false negatives according to the model's predictions."
>>>>>>> 192a3a2a
   ]
  },
  {
   "cell_type": "code",
   "execution_count": null,
   "metadata": {
    "collapsed": false
   },
   "outputs": [],
   "source": [
    "c.labels"
   ]
  },
  {
   "cell_type": "markdown",
   "metadata": {},
   "source": [
    "We can also now explore some of the additional functionalities of the `lf_stats` method for our dev set LF labels, `L_dev`: we can plug in the gold labels that we have, and the accuracies that our generative model has learned:"
   ]
  },
  {
   "cell_type": "code",
   "execution_count": null,
   "metadata": {
    "collapsed": false
   },
   "outputs": [],
   "source": [
    "L_dev.lf_stats(session, L_gold_dev, gen_model.weights.lf_accuracy())"
   ]
  },
  {
   "cell_type": "markdown",
   "metadata": {},
   "source": [
    "### Saving our training labels\n",
    "\n",
    "Finally, we'll save the `training_marginals`, which are our **\"noise-aware training labels\"**, so that we can use them in the next tutorial to train our end extraction model:"
   ]
  },
  {
   "cell_type": "code",
   "execution_count": null,
   "metadata": {
    "collapsed": false
   },
   "outputs": [],
   "source": [
    "from snorkel.annotations import save_marginals\n",
    "%time save_marginals(session, L_train, train_marginals)"
   ]
  }
 ],
 "metadata": {
  "anaconda-butt": {},
  "kernelspec": {
   "display_name": "Python [default]",
   "language": "python",
   "name": "python2"
  },
  "language_info": {
   "codemirror_mode": {
    "name": "ipython",
    "version": 2
   },
   "file_extension": ".py",
   "mimetype": "text/x-python",
   "name": "python",
   "nbconvert_exporter": "python",
   "pygments_lexer": "ipython2",
   "version": "2.7.13"
  }
 },
 "nbformat": 4,
 "nbformat_minor": 0
}<|MERGE_RESOLUTION|>--- conflicted
+++ resolved
@@ -409,21 +409,7 @@
    },
    "outputs": [],
    "source": [
-<<<<<<< HEAD
     "L_train.get_candidate(session, 0)"
-=======
-    "from snorkel.learning import GenerativeModel\n",
-    "\n",
-    "gen_model = GenerativeModel()\n",
-    "gen_model.train(L_train, epochs=500, decay=0.95, step_size=0.1/L_train.shape[0], reg_param=1e-6)"
-   ]
-  },
-  {
-   "cell_type": "markdown",
-   "metadata": {},
-   "source": [
-    "We now apply the generative model to the training candidates."
->>>>>>> 192a3a2a
    ]
   },
   {
@@ -496,23 +482,7 @@
    },
    "outputs": [],
    "source": [
-<<<<<<< HEAD
     "train_marginals = gen_model.marginals(L_train)"
-=======
-    "from snorkel.annotations import FeatureAnnotator\n",
-    "featurizer = FeatureAnnotator()"
-   ]
-  },
-  {
-   "cell_type": "code",
-   "execution_count": null,
-   "metadata": {
-    "collapsed": false
-   },
-   "outputs": [],
-   "source": [
-    "%time F_dev = featurizer.apply(split=0)"
->>>>>>> 192a3a2a
    ]
   },
   {
@@ -550,12 +520,7 @@
    },
    "outputs": [],
    "source": [
-<<<<<<< HEAD
     "gen_model.weights.lf_accuracy()"
-=======
-    "from snorkel.learning import SparseLogisticRegression\n",
-    "disc_model = SparseLogisticRegression()"
->>>>>>> 192a3a2a
    ]
   },
   {
@@ -575,12 +540,7 @@
    },
    "outputs": [],
    "source": [
-<<<<<<< HEAD
     "L_dev = labeler.apply_existing(split=1)"
-=======
-    "%time F_dev = featurizer.apply_existing(split=1)\n",
-    "F_dev"
->>>>>>> 192a3a2a
    ]
   },
   {
@@ -629,7 +589,6 @@
    },
    "outputs": [],
    "source": [
-<<<<<<< HEAD
     "from snorkel.viewer import SentenceNgramViewer\n",
     "\n",
     "# NOTE: This if-then statement is only to avoid opening the viewer during automated testing of this notebook\n",
@@ -639,15 +598,6 @@
     "    sv = SentenceNgramViewer(fn, session)\n",
     "else:\n",
     "    sv = None"
-=======
-    "from snorkel.learning.utils import MentionScorer\n",
-    "from snorkel.learning import RandomSearch, ListParameter, RangeParameter\n",
-    "\n",
-    "rate_param = RangeParameter('lr', 1e-4, 0.1, step=1, log_base=10)\n",
-    "reg_param  = RangeParameter('l1_penalty', 1e-6, 1.0, step=1, log_base=10)\n",
-    "\n",
-    "searcher = RandomSearch(session, disc_model, F_train, train_marginals, [rate_param, reg_param], n=5)"
->>>>>>> 192a3a2a
    ]
   },
   {
@@ -658,22 +608,7 @@
    },
    "outputs": [],
    "source": [
-<<<<<<< HEAD
     "sv"
-=======
-    "np.random.seed(1701)\n",
-    "searcher.fit(F_dev, L_gold_dev, rebalance=True)"
-   ]
-  },
-  {
-   "cell_type": "markdown",
-   "metadata": {},
-   "source": [
-    "_Note that to train a model without tuning any hyperparameters (at your own risk!) just use the `train` method of the discriminative model. For instance, to train with a learning rate of 0.01 and an l1 penalty parameter of 0.5, you could run:_\n",
-    "```\n",
-    "disc_model.train(F_train, train_marginals, lr=0.01, l1_penalty=0.5)\n",
-    "```"
->>>>>>> 192a3a2a
    ]
   },
   {
@@ -691,23 +626,15 @@
    },
    "outputs": [],
    "source": [
-<<<<<<< HEAD
     "c = sv.get_selected() if sv else list(fp.union(fn))[0]\n",
     "c"
-=======
-    "disc_model.save('SpouseLR')"
->>>>>>> 192a3a2a
-   ]
-  },
-  {
-   "cell_type": "markdown",
-   "metadata": {},
-   "source": [
-<<<<<<< HEAD
+   ]
+  },
+  {
+   "cell_type": "markdown",
+   "metadata": {},
+   "source": [
     "We can easily see the labels that the LFs gave to this candidate using simple ORM-enabled syntax:"
-=======
-    "Now we'll use the `score` function to see the dev set candidates that were true positives, false positives, true negatives, and false negatives according to the model's predictions."
->>>>>>> 192a3a2a
    ]
   },
   {
