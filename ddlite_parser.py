--- conflicted
+++ resolved
@@ -28,8 +28,7 @@
         cmd = ['java -Xmx4g -cp "parser/*" edu.stanford.nlp.pipeline.StanfordCoreNLPServer --port %d' % self.port]
         self.server_pid = Popen(cmd, shell=True).pid
         atexit.register(self._kill_pserver)
-<<<<<<< HEAD
-        self.endpoint = 'http://127.0.0.1:%d/?properties={"annotators": "tokenize,ssplit,pos,lemma,depparse", "outputFormat": "conll"}' % self.port
+        self.endpoint = 'http://127.0.0.1:%d/?properties={"annotators": "tokenize,ssplit,pos,lemma,depparse", "outputFormat": "json"}' % self.port
 
         # Following enables retries to cope with CoreNLP server boot-up latency
         # See: http://stackoverflow.com/a/35504626
@@ -43,9 +42,6 @@
                         status_forcelist=[ 500, 502, 503, 504 ])
         self.requests_session.mount('http://', HTTPAdapter(max_retries=retries))
 
-=======
-        self.endpoint = 'http://localhost:%d/?properties={"annotators": "tokenize,ssplit,pos,lemma,depparse", "outputFormat": "json"}' % self.port
->>>>>>> 961485c1
 
     def _kill_pserver(self):
         if self.server_pid is not None:
@@ -55,16 +51,8 @@
         """Parse a raw document as a string into a list of sentences"""
         if len(doc.strip()) == 0:
             return
-<<<<<<< HEAD
         resp = self.requests_session.post(self.endpoint, data=doc, allow_redirects=True)
-        blocks = resp.content.strip().split('\n\n')
-        if blocks[0].startswith("CoreNLP request timed out"):
-            warnings.warn("CoreNLP request timed out for document")
-            return
-=======
-        resp = requests.post(self.endpoint, data=doc, allow_redirects=True)
         blocks = json.loads(resp.content.strip())['sentences']
->>>>>>> 961485c1
         sent_id = 0
         for block in blocks:
             parts = defaultdict(list)
